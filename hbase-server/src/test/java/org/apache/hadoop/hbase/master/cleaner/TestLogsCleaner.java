--- conflicted
+++ resolved
@@ -95,11 +95,7 @@
     Replication.decorateMasterConfiguration(conf);
     Server server = new DummyServer();
     ReplicationQueues repQueues =
-<<<<<<< HEAD
-        ReplicationFactory.getReplicationQueues(new ReplicationQueuesArguments(conf, null, server.getZooKeeper()));
-=======
         ReplicationFactory.getReplicationQueues(new ReplicationQueuesArguments(conf, server, server.getZooKeeper()));
->>>>>>> c4167443
     repQueues.init(server.getServerName().toString());
     final Path oldLogDir = new Path(TEST_UTIL.getDataTestDir(),
         HConstants.HREGION_OLDLOGDIR_NAME);
