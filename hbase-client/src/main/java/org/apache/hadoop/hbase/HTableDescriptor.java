/**
 *
 * Licensed to the Apache Software Foundation (ASF) under one
 * or more contributor license agreements.  See the NOTICE file
 * distributed with this work for additional information
 * regarding copyright ownership.  The ASF licenses this file
 * to you under the Apache License, Version 2.0 (the
 * "License"); you may not use this file except in compliance
 * with the License.  You may obtain a copy of the License at
 *
 *     http://www.apache.org/licenses/LICENSE-2.0
 *
 * Unless required by applicable law or agreed to in writing, software
 * distributed under the License is distributed on an "AS IS" BASIS,
 * WITHOUT WARRANTIES OR CONDITIONS OF ANY KIND, either express or implied.
 * See the License for the specific language governing permissions and
 * limitations under the License.
 */
package org.apache.hadoop.hbase;

import java.io.IOException;
import java.util.ArrayList;
import java.util.Collection;
import java.util.Collections;
import java.util.HashMap;
import java.util.HashSet;
import java.util.Iterator;
import java.util.List;
import java.util.Map;
import java.util.Set;
import java.util.TreeMap;
import java.util.TreeSet;
import java.util.regex.Matcher;

import org.apache.commons.logging.Log;
import org.apache.commons.logging.LogFactory;
import org.apache.hadoop.fs.Path;
import org.apache.hadoop.hbase.classification.InterfaceAudience;
import org.apache.hadoop.hbase.classification.InterfaceStability;
import org.apache.hadoop.hbase.client.Durability;
import org.apache.hadoop.hbase.client.RegionReplicaUtil;
import org.apache.hadoop.hbase.exceptions.DeserializationException;
import org.apache.hadoop.hbase.protobuf.ProtobufUtil;
import org.apache.hadoop.hbase.protobuf.generated.HBaseProtos.TableSchema;
import org.apache.hadoop.hbase.regionserver.BloomType;
import org.apache.hadoop.hbase.security.User;
import org.apache.hadoop.hbase.util.Bytes;

/**
 * HTableDescriptor contains the details about an HBase table  such as the descriptors of
 * all the column families, is the table a catalog table, <code> -ROOT- </code> or
 * <code> hbase:meta </code>, if the table is read only, the maximum size of the memstore,
 * when the region split should occur, coprocessors associated with it etc...
 */
@InterfaceAudience.Public
@InterfaceStability.Evolving
public class HTableDescriptor implements Comparable<HTableDescriptor> {

  private static final Log LOG = LogFactory.getLog(HTableDescriptor.class);

  private TableName name = null;

  /**
   * A map which holds the metadata information of the table. This metadata
   * includes values like IS_ROOT, IS_META, DEFERRED_LOG_FLUSH, SPLIT_POLICY,
   * MAX_FILE_SIZE, READONLY, MEMSTORE_FLUSHSIZE etc...
   */
  private final Map<Bytes, Bytes> values =
      new HashMap<Bytes, Bytes>();

  /**
   * A map which holds the configuration specific to the table.
   * The keys of the map have the same names as config keys and override the defaults with
   * table-specific settings. Example usage may be for compactions, etc.
   */
  private final Map<String, String> configuration = new HashMap<String, String>();

  public static final String SPLIT_POLICY = "SPLIT_POLICY";

  /**
   * <em>INTERNAL</em> Used by HBase Shell interface to access this metadata
   * attribute which denotes the maximum size of the store file after which
   * a region split occurs
   *
   * @see #getMaxFileSize()
   */
  public static final String MAX_FILESIZE = "MAX_FILESIZE";
  private static final Bytes MAX_FILESIZE_KEY =
      new Bytes(Bytes.toBytes(MAX_FILESIZE));

  public static final String OWNER = "OWNER";
  public static final Bytes OWNER_KEY =
      new Bytes(Bytes.toBytes(OWNER));

  /**
   * <em>INTERNAL</em> Used by rest interface to access this metadata
   * attribute which denotes if the table is Read Only
   *
   * @see #isReadOnly()
   */
  public static final String READONLY = "READONLY";
  private static final Bytes READONLY_KEY =
      new Bytes(Bytes.toBytes(READONLY));

  /**
   * <em>INTERNAL</em> Used by HBase Shell interface to access this metadata
   * attribute which denotes if the table is compaction enabled
   *
   * @see #isCompactionEnabled()
   */
  public static final String COMPACTION_ENABLED = "COMPACTION_ENABLED";
  private static final Bytes COMPACTION_ENABLED_KEY =
      new Bytes(Bytes.toBytes(COMPACTION_ENABLED));

  /**
   * <em>INTERNAL</em> Used by HBase Shell interface to access this metadata
   * attribute which represents the maximum size of the memstore after which
   * its contents are flushed onto the disk
   *
   * @see #getMemStoreFlushSize()
   */
  public static final String MEMSTORE_FLUSHSIZE = "MEMSTORE_FLUSHSIZE";
  private static final Bytes MEMSTORE_FLUSHSIZE_KEY =
      new Bytes(Bytes.toBytes(MEMSTORE_FLUSHSIZE));

  public static final String FLUSH_POLICY = "FLUSH_POLICY";

  /**
   * <em>INTERNAL</em> Used by rest interface to access this metadata
   * attribute which denotes if the table is a -ROOT- region or not
   *
   * @see #isRootRegion()
   */
  public static final String IS_ROOT = "IS_ROOT";
  private static final Bytes IS_ROOT_KEY =
      new Bytes(Bytes.toBytes(IS_ROOT));

  /**
   * <em>INTERNAL</em> Used by rest interface to access this metadata
   * attribute which denotes if it is a catalog table, either
   * <code> hbase:meta </code> or <code> -ROOT- </code>
   *
   * @see #isMetaRegion()
   */
  public static final String IS_META = "IS_META";
  private static final Bytes IS_META_KEY =
      new Bytes(Bytes.toBytes(IS_META));

  /**
   * <em>INTERNAL</em> Used by HBase Shell interface to access this metadata
   * attribute which denotes if the deferred log flush option is enabled.
   * @deprecated Use {@link #DURABILITY} instead.
   */
  @Deprecated
  public static final String DEFERRED_LOG_FLUSH = "DEFERRED_LOG_FLUSH";
  @Deprecated
  private static final Bytes DEFERRED_LOG_FLUSH_KEY =
      new Bytes(Bytes.toBytes(DEFERRED_LOG_FLUSH));

  /**
   * <em>INTERNAL</em> {@link Durability} setting for the table.
   */
  public static final String DURABILITY = "DURABILITY";
  private static final Bytes DURABILITY_KEY =
      new Bytes(Bytes.toBytes("DURABILITY"));

  /**
   * <em>INTERNAL</em> number of region replicas for the table.
   */
  public static final String REGION_REPLICATION = "REGION_REPLICATION";
  private static final Bytes REGION_REPLICATION_KEY =
      new Bytes(Bytes.toBytes(REGION_REPLICATION));

  /**
   * <em>INTERNAL</em> flag to indicate whether or not the memstore should be replicated
   * for read-replicas (CONSISTENCY =&gt; TIMELINE).
   */
  public static final String REGION_MEMSTORE_REPLICATION = "REGION_MEMSTORE_REPLICATION";
  private static final Bytes REGION_MEMSTORE_REPLICATION_KEY =
      new Bytes(Bytes.toBytes(REGION_MEMSTORE_REPLICATION));

  /**
   * <em>INTERNAL</em> Used by shell/rest interface to access this metadata
   * attribute which denotes if the table should be treated by region normalizer.
   *
   * @see #isNormalizationEnabled()
   */
  public static final String NORMALIZATION_ENABLED = "NORMALIZATION_ENABLED";
  private static final Bytes NORMALIZATION_ENABLED_KEY =
    new Bytes(Bytes.toBytes(NORMALIZATION_ENABLED));

  /** Default durability for HTD is USE_DEFAULT, which defaults to HBase-global default value */
  private static final Durability DEFAULT_DURABLITY = Durability.USE_DEFAULT;

  /*
   *  The below are ugly but better than creating them each time till we
   *  replace booleans being saved as Strings with plain booleans.  Need a
   *  migration script to do this.  TODO.
   */
  private static final Bytes FALSE =
      new Bytes(Bytes.toBytes(Boolean.FALSE.toString()));

  private static final Bytes TRUE =
      new Bytes(Bytes.toBytes(Boolean.TRUE.toString()));

  private static final boolean DEFAULT_DEFERRED_LOG_FLUSH = false;

  /**
   * Constant that denotes whether the table is READONLY by default and is false
   */
  public static final boolean DEFAULT_READONLY = false;

  /**
   * Constant that denotes whether the table is compaction enabled by default
   */
  public static final boolean DEFAULT_COMPACTION_ENABLED = true;

  /**
   * Constant that denotes whether the table is normalized by default.
   */
  public static final boolean DEFAULT_NORMALIZATION_ENABLED = false;

  /**
   * Constant that denotes the maximum default size of the memstore after which
   * the contents are flushed to the store files
   */
  public static final long DEFAULT_MEMSTORE_FLUSH_SIZE = 1024*1024*128L;

  public static final int DEFAULT_REGION_REPLICATION = 1;

  public static final boolean DEFAULT_REGION_MEMSTORE_REPLICATION = true;

  private final static Map<String, String> DEFAULT_VALUES
    = new HashMap<String, String>();
  private final static Set<Bytes> RESERVED_KEYWORDS
      = new HashSet<Bytes>();

  static {
    DEFAULT_VALUES.put(MAX_FILESIZE,
        String.valueOf(HConstants.DEFAULT_MAX_FILE_SIZE));
    DEFAULT_VALUES.put(READONLY, String.valueOf(DEFAULT_READONLY));
    DEFAULT_VALUES.put(MEMSTORE_FLUSHSIZE,
        String.valueOf(DEFAULT_MEMSTORE_FLUSH_SIZE));
    DEFAULT_VALUES.put(DEFERRED_LOG_FLUSH,
        String.valueOf(DEFAULT_DEFERRED_LOG_FLUSH));
    DEFAULT_VALUES.put(DURABILITY, DEFAULT_DURABLITY.name()); //use the enum name
    DEFAULT_VALUES.put(REGION_REPLICATION, String.valueOf(DEFAULT_REGION_REPLICATION));
    DEFAULT_VALUES.put(NORMALIZATION_ENABLED, String.valueOf(DEFAULT_NORMALIZATION_ENABLED));
    for (String s : DEFAULT_VALUES.keySet()) {
      RESERVED_KEYWORDS.add(new Bytes(Bytes.toBytes(s)));
    }
    RESERVED_KEYWORDS.add(IS_ROOT_KEY);
    RESERVED_KEYWORDS.add(IS_META_KEY);
  }

  /**
   * Cache of whether this is a meta table or not.
   */
  private volatile Boolean meta = null;
  /**
   * Cache of whether this is root table or not.
   */
  private volatile Boolean root = null;

  /**
   * Durability setting for the table
   */
  private Durability durability = null;

  /**
   * Maps column family name to the respective HColumnDescriptors
   */
  private final Map<byte [], HColumnDescriptor> families =
    new TreeMap<byte [], HColumnDescriptor>(Bytes.BYTES_RAWCOMPARATOR);

  /**
   * <em> INTERNAL </em> Private constructor used internally creating table descriptors for
   * catalog tables, <code>hbase:meta</code> and <code>-ROOT-</code>.
   */
  @InterfaceAudience.Private
  protected HTableDescriptor(final TableName name, HColumnDescriptor[] families) {
    setName(name);
    for(HColumnDescriptor descriptor : families) {
      this.families.put(descriptor.getName(), descriptor);
    }
  }

  /**
   * <em> INTERNAL </em>Private constructor used internally creating table descriptors for
   * catalog tables, <code>hbase:meta</code> and <code>-ROOT-</code>.
   */
  protected HTableDescriptor(final TableName name, HColumnDescriptor[] families,
      Map<Bytes, Bytes> values) {
    setName(name);
    for(HColumnDescriptor descriptor : families) {
      this.families.put(descriptor.getName(), descriptor);
    }
    for (Map.Entry<Bytes, Bytes> entry :
        values.entrySet()) {
      setValue(entry.getKey(), entry.getValue());
    }
  }

  /**
   * Default constructor which constructs an empty object.
   * For deserializing an HTableDescriptor instance only.
   * @deprecated As of release 0.96 (<a href="https://issues.apache.org/jira/browse/HBASE-5453">HBASE-5453</a>).
   *             This was made protected in 2.0.0 and will be removed in HBase 3.0.0.
   *             Used by Writables and Writables are going away.
   */
  @Deprecated
  protected HTableDescriptor() {
    super();
  }

  /**
   * Construct a table descriptor specifying a TableName object
   * @param name Table name.
   * @see <a href="https://issues.apache.org/jira/browse/HBASE-174">HADOOP-1581 HBASE: (HBASE-174) Un-openable tablename bug</a>
   */
  public HTableDescriptor(final TableName name) {
    super();
    setName(name);
  }

  /**
   * Construct a table descriptor specifying a byte array table name
   * @param name Table name.
   * @see <a href="https://issues.apache.org/jira/browse/HBASE-174">HADOOP-1581 (HBASE-174) HBASE: Un-openable tablename bug</a>
   */
  @Deprecated
  public HTableDescriptor(final byte[] name) {
    this(TableName.valueOf(name));
  }

  /**
   * Construct a table descriptor specifying a String table name
   * @param name Table name.
   * @see <a href="https://issues.apache.org/jira/browse/HBASE-174">HADOOP-1581 (HBASE-174) HBASE: Un-openable tablename bug</a>
   */
  @Deprecated
  public HTableDescriptor(final String name) {
    this(TableName.valueOf(name));
  }

  /**
   * Construct a table descriptor by cloning the descriptor passed as a parameter.
   * <p>
   * Makes a deep copy of the supplied descriptor.
   * Can make a modifiable descriptor from an UnmodifyableHTableDescriptor.
   * @param desc The descriptor.
   */
  public HTableDescriptor(final HTableDescriptor desc) {
    this(desc.name, desc);
  }

  /**
   * Construct a table descriptor by cloning the descriptor passed as a parameter
   * but using a different table name.
   * <p>
   * Makes a deep copy of the supplied descriptor.
   * Can make a modifiable descriptor from an UnmodifyableHTableDescriptor.
   * @param name Table name.
   * @param desc The descriptor.
   */
  public HTableDescriptor(final TableName name, final HTableDescriptor desc) {
    super();
    setName(name);
    setMetaFlags(this.name);
    for (HColumnDescriptor c: desc.families.values()) {
      this.families.put(c.getName(), new HColumnDescriptor(c));
    }
    for (Map.Entry<Bytes, Bytes> e :
        desc.values.entrySet()) {
      setValue(e.getKey(), e.getValue());
    }
    for (Map.Entry<String, String> e : desc.configuration.entrySet()) {
      this.configuration.put(e.getKey(), e.getValue());
    }
  }

  /*
   * Set meta flags on this table.
   * IS_ROOT_KEY is set if its a -ROOT- table
   * IS_META_KEY is set either if its a -ROOT- or a hbase:meta table
   * Called by constructors.
   * @param name
   */
  private void setMetaFlags(final TableName name) {
    setMetaRegion(isRootRegion() ||
        name.equals(TableName.META_TABLE_NAME));
  }

  /**
   * Check if the descriptor represents a <code> -ROOT- </code> region.
   *
   * @return true if this is a <code> -ROOT- </code> region
   */
  public boolean isRootRegion() {
    if (this.root == null) {
      this.root = isSomething(IS_ROOT_KEY, false)? Boolean.TRUE: Boolean.FALSE;
    }
    return this.root.booleanValue();
  }

  /**
   * <em> INTERNAL </em> Used to denote if the current table represents
   * <code> -ROOT- </code> region. This is used internally by the
   * HTableDescriptor constructors
   *
   * @param isRoot true if this is the <code> -ROOT- </code> region
   */
  protected void setRootRegion(boolean isRoot) {
    // TODO: Make the value a boolean rather than String of boolean.
    setValue(IS_ROOT_KEY, isRoot? TRUE: FALSE);
  }

  /**
   * Checks if this table is <code> hbase:meta </code>
   * region.
   *
   * @return true if this table is <code> hbase:meta </code>
   * region
   */
  public boolean isMetaRegion() {
    if (this.meta == null) {
      this.meta = calculateIsMetaRegion();
    }
    return this.meta.booleanValue();
  }

  private synchronized Boolean calculateIsMetaRegion() {
    byte [] value = getValue(IS_META_KEY);
    return (value != null)? Boolean.valueOf(Bytes.toString(value)): Boolean.FALSE;
  }

  private boolean isSomething(final Bytes key,
      final boolean valueIfNull) {
    byte [] value = getValue(key);
    if (value != null) {
      return Boolean.valueOf(Bytes.toString(value));
    }
    return valueIfNull;
  }

  /**
   * <em> INTERNAL </em> Used to denote if the current table represents
   * <code> -ROOT- </code> or <code> hbase:meta </code> region. This is used
   * internally by the HTableDescriptor constructors
   *
   * @param isMeta true if its either <code> -ROOT- </code> or
   * <code> hbase:meta </code> region
   */
  protected void setMetaRegion(boolean isMeta) {
    setValue(IS_META_KEY, isMeta? TRUE: FALSE);
  }

  /**
   * Checks if the table is a <code>hbase:meta</code> table
   *
   * @return true if table is <code> hbase:meta </code> region.
   */
  public boolean isMetaTable() {
    return isMetaRegion() && !isRootRegion();
  }

  /**
   * Getter for accessing the metadata associated with the key
   *
   * @param key The key.
   * @return The value.
   * @see #values
   */
  public byte[] getValue(byte[] key) {
    return getValue(new Bytes(key));
  }

  private byte[] getValue(final Bytes key) {
    Bytes ibw = values.get(key);
    if (ibw == null)
      return null;
    return ibw.get();
  }

  /**
   * Getter for accessing the metadata associated with the key
   *
   * @param key The key.
   * @return The value.
   * @see #values
   */
  public String getValue(String key) {
    byte[] value = getValue(Bytes.toBytes(key));
    if (value == null)
      return null;
    return Bytes.toString(value);
  }

  /**
   * Getter for fetching an unmodifiable {@link #values} map.
   *
   * @return unmodifiable map {@link #values}.
   * @see #values
   */
  public Map<Bytes, Bytes> getValues() {
    // shallow pointer copy
    return Collections.unmodifiableMap(values);
  }

  /**
   * Setter for storing metadata as a (key, value) pair in {@link #values} map
   *
   * @param key The key.
   * @param value The value.
   * @see #values
   */
  public HTableDescriptor setValue(byte[] key, byte[] value) {
    setValue(new Bytes(key), new Bytes(value));
    return this;
  }

  /*
   * @param key The key.
   * @param value The value.
   */
  private HTableDescriptor setValue(final Bytes key,
      final String value) {
    setValue(key, new Bytes(Bytes.toBytes(value)));
    return this;
  }

  /*
   * Setter for storing metadata as a (key, value) pair in {@link #values} map
   *
   * @param key The key.
   * @param value The value.
   */
  public HTableDescriptor setValue(final Bytes key, final Bytes value) {
    if (key.compareTo(DEFERRED_LOG_FLUSH_KEY) == 0) {
      boolean isDeferredFlush = Boolean.valueOf(Bytes.toString(value.get()));
      LOG.warn("HTableDescriptor property:" + DEFERRED_LOG_FLUSH + " is deprecated, " +
          "use " + DURABILITY + " instead");
      setDurability(isDeferredFlush ? Durability.ASYNC_WAL : DEFAULT_DURABLITY);
      return this;
    }
    values.put(key, value);
    return this;
  }

  /**
   * Setter for storing metadata as a (key, value) pair in {@link #values} map
   *
   * @param key The key.
   * @param value The value.
   * @see #values
   */
  public HTableDescriptor setValue(String key, String value) {
    if (value == null) {
      remove(key);
    } else {
      setValue(Bytes.toBytes(key), Bytes.toBytes(value));
    }
    return this;
  }

  /**
   * Remove metadata represented by the key from the {@link #values} map
   *
   * @param key Key whose key and value we're to remove from HTableDescriptor
   * parameters.
   */
  public void remove(final String key) {
    remove(new Bytes(Bytes.toBytes(key)));
  }

  /**
   * Remove metadata represented by the key from the {@link #values} map
   *
   * @param key Key whose key and value we're to remove from HTableDescriptor
   * parameters.
   */
  public void remove(Bytes key) {
    values.remove(key);
  }

  /**
   * Remove metadata represented by the key from the {@link #values} map
   *
   * @param key Key whose key and value we're to remove from HTableDescriptor
   * parameters.
   */
  public void remove(final byte [] key) {
    remove(new Bytes(key));
  }

  /**
   * Check if the readOnly flag of the table is set. If the readOnly flag is
   * set then the contents of the table can only be read from but not modified.
   *
   * @return true if all columns in the table should be read only
   */
  public boolean isReadOnly() {
    return isSomething(READONLY_KEY, DEFAULT_READONLY);
  }

  /**
   * Setting the table as read only sets all the columns in the table as read
   * only. By default all tables are modifiable, but if the readOnly flag is
   * set to true then the contents of the table can only be read but not modified.
   *
   * @param readOnly True if all of the columns in the table should be read
   * only.
   */
  public HTableDescriptor setReadOnly(final boolean readOnly) {
    return setValue(READONLY_KEY, readOnly? TRUE: FALSE);
  }

  /**
   * Check if the compaction enable flag of the table is true. If flag is
   * false then no minor/major compactions will be done in real.
   *
   * @return true if table compaction enabled
   */
  public boolean isCompactionEnabled() {
    return isSomething(COMPACTION_ENABLED_KEY, DEFAULT_COMPACTION_ENABLED);
  }

  /**
   * Setting the table compaction enable flag.
   *
   * @param isEnable True if enable compaction.
   */
  public HTableDescriptor setCompactionEnabled(final boolean isEnable) {
    setValue(COMPACTION_ENABLED_KEY, isEnable ? TRUE : FALSE);
    return this;
  }

  /**
   * Check if normalization enable flag of the table is true. If flag is
   * false then no region normalizer won't attempt to normalize this table.
   *
   * @return true if region normalization is enabled for this table
   */
  public boolean isNormalizationEnabled() {
    return isSomething(NORMALIZATION_ENABLED_KEY, DEFAULT_NORMALIZATION_ENABLED);
  }

  /**
   * Setting the table normalization enable flag.
   *
   * @param isEnable True if enable normalization.
   */
  public HTableDescriptor setNormalizationEnabled(final boolean isEnable) {
    setValue(NORMALIZATION_ENABLED_KEY, isEnable ? TRUE : FALSE);
    return this;
  }

  /**
   * Sets the {@link Durability} setting for the table. This defaults to Durability.USE_DEFAULT.
   * @param durability enum value
   */
  public HTableDescriptor setDurability(Durability durability) {
    this.durability = durability;
    setValue(DURABILITY_KEY, durability.name());
    return this;
  }

  /**
   * Returns the durability setting for the table.
   * @return durability setting for the table.
   */
  public Durability getDurability() {
    if (this.durability == null) {
      byte[] durabilityValue = getValue(DURABILITY_KEY);
      if (durabilityValue == null) {
        this.durability = DEFAULT_DURABLITY;
      } else {
        try {
          this.durability = Durability.valueOf(Bytes.toString(durabilityValue));
        } catch (IllegalArgumentException ex) {
          LOG.warn("Received " + ex + " because Durability value for HTableDescriptor"
            + " is not known. Durability:" + Bytes.toString(durabilityValue));
          this.durability = DEFAULT_DURABLITY;
        }
      }
    }
    return this.durability;
  }

  /**
   * Get the name of the table
   *
   * @return TableName
   */
  public TableName getTableName() {
    return name;
  }

  /**
   * Get the name of the table as a byte array.
   *
   * @return name of table
   * @deprecated Use {@link #getTableName()} instead
   */
  @Deprecated
  public byte[] getName() {
    return name.getName();
  }

  /**
   * Get the name of the table as a String
   *
   * @return name of table as a String
   */
  public String getNameAsString() {
    return name.getNameAsString();
  }

  /**
   * This sets the class associated with the region split policy which
   * determines when a region split should occur.  The class used by
   * default is defined in {@link org.apache.hadoop.hbase.regionserver.RegionSplitPolicy}
   * @param clazz the class name
   */
  public HTableDescriptor setRegionSplitPolicyClassName(String clazz) {
    setValue(SPLIT_POLICY, clazz);
    return this;
  }

  /**
   * This gets the class associated with the region split policy which
   * determines when a region split should occur.  The class used by
   * default is defined in {@link org.apache.hadoop.hbase.regionserver.RegionSplitPolicy}
   *
   * @return the class name of the region split policy for this table.
   * If this returns null, the default split policy is used.
   */
   public String getRegionSplitPolicyClassName() {
    return getValue(SPLIT_POLICY);
  }

  /**
   * Set the name of the table.
   *
   * @param name name of table
   */
  @Deprecated
  public HTableDescriptor setName(byte[] name) {
    setName(TableName.valueOf(name));
    return this;
  }

  @Deprecated
  public HTableDescriptor setName(TableName name) {
    this.name = name;
    setMetaFlags(this.name);
    return this;
  }

  /**
   * Returns the maximum size upto which a region can grow to after which a region
   * split is triggered. The region size is represented by the size of the biggest
   * store file in that region.
   *
   * @return max hregion size for table, -1 if not set.
   *
   * @see #setMaxFileSize(long)
   */
  public long getMaxFileSize() {
    byte [] value = getValue(MAX_FILESIZE_KEY);
    if (value != null) {
      return Long.parseLong(Bytes.toString(value));
    }
    return -1;
  }

  /**
   * Sets the maximum size upto which a region can grow to after which a region
   * split is triggered. The region size is represented by the size of the biggest
   * store file in that region, i.e. If the biggest store file grows beyond the
   * maxFileSize, then the region split is triggered. This defaults to a value of
   * 256 MB.
   * <p>
   * This is not an absolute value and might vary. Assume that a single row exceeds
   * the maxFileSize then the storeFileSize will be greater than maxFileSize since
   * a single row cannot be split across multiple regions
   * </p>
   *
   * @param maxFileSize The maximum file size that a store file can grow to
   * before a split is triggered.
   */
  public HTableDescriptor setMaxFileSize(long maxFileSize) {
    setValue(MAX_FILESIZE_KEY, Long.toString(maxFileSize));
    return this;
  }

  /**
   * Returns the size of the memstore after which a flush to filesystem is triggered.
   *
   * @return memory cache flush size for each hregion, -1 if not set.
   *
   * @see #setMemStoreFlushSize(long)
   */
  public long getMemStoreFlushSize() {
    byte [] value = getValue(MEMSTORE_FLUSHSIZE_KEY);
    if (value != null) {
      return Long.parseLong(Bytes.toString(value));
    }
    return -1;
  }

  /**
   * Represents the maximum size of the memstore after which the contents of the
   * memstore are flushed to the filesystem. This defaults to a size of 64 MB.
   *
   * @param memstoreFlushSize memory cache flush size for each hregion
   */
  public HTableDescriptor setMemStoreFlushSize(long memstoreFlushSize) {
    setValue(MEMSTORE_FLUSHSIZE_KEY, Long.toString(memstoreFlushSize));
    return this;
  }

  /**
   * This sets the class associated with the flush policy which determines determines the stores
   * need to be flushed when flushing a region. The class used by default is defined in
   * {@link org.apache.hadoop.hbase.regionserver.FlushPolicy}
   * @param clazz the class name
   */
  public HTableDescriptor setFlushPolicyClassName(String clazz) {
    setValue(FLUSH_POLICY, clazz);
    return this;
  }

  /**
   * This gets the class associated with the flush policy which determines the stores need to be
   * flushed when flushing a region. The class used by default is defined in
   * {@link org.apache.hadoop.hbase.regionserver.FlushPolicy}
   * @return the class name of the flush policy for this table. If this returns null, the default
   *         flush policy is used.
   */
  public String getFlushPolicyClassName() {
    return getValue(FLUSH_POLICY);
  }

  /**
   * Adds a column family.
   * For the updating purpose please use {@link #modifyFamily(HColumnDescriptor)} instead.
   * @param family HColumnDescriptor of family to add.
   */
  public HTableDescriptor addFamily(final HColumnDescriptor family) {
    if (family.getName() == null || family.getName().length <= 0) {
      throw new IllegalArgumentException("Family name cannot be null or empty");
    }
    if (hasFamily(family.getName())) {
      throw new IllegalArgumentException("Family '" +
        family.getNameAsString() + "' already exists so cannot be added");
    }
    this.families.put(family.getName(), family);
    return this;
  }

  /**
   * Modifies the existing column family.
   * @param family HColumnDescriptor of family to update
   * @return this (for chained invocation)
   */
  public HTableDescriptor modifyFamily(final HColumnDescriptor family) {
    if (family.getName() == null || family.getName().length <= 0) {
      throw new IllegalArgumentException("Family name cannot be null or empty");
    }
    if (!hasFamily(family.getName())) {
      throw new IllegalArgumentException("Column family '" + family.getNameAsString()
        + "' does not exist");
    }
    this.families.put(family.getName(), family);
    return this;
  }

  /**
   * Checks to see if this table contains the given column family
   * @param familyName Family name or column name.
   * @return true if the table contains the specified family name
   */
  public boolean hasFamily(final byte [] familyName) {
    return families.containsKey(familyName);
  }

  /**
   * @return Name of this table and then a map of all of the column family
   * descriptors.
   * @see #getNameAsString()
   */
  @Override
  public String toString() {
    StringBuilder s = new StringBuilder();
    s.append('\'').append(Bytes.toString(name.getName())).append('\'');
    s.append(getValues(true));
    for (HColumnDescriptor f : families.values()) {
      s.append(", ").append(f);
    }
    return s.toString();
  }

  /**
   * @return Name of this table and then a map of all of the column family
   * descriptors (with only the non-default column family attributes)
   */
  public String toStringCustomizedValues() {
    StringBuilder s = new StringBuilder();
    s.append('\'').append(Bytes.toString(name.getName())).append('\'');
    s.append(getValues(false));
    for(HColumnDescriptor hcd : families.values()) {
      s.append(", ").append(hcd.toStringCustomizedValues());
    }
    return s.toString();
  }

  /**
   * @return map of all table attributes formatted into string.
   */
  public String toStringTableAttributes() {
   return getValues(true).toString();
  }

  private StringBuilder getValues(boolean printDefaults) {
    StringBuilder s = new StringBuilder();

    // step 1: set partitioning and pruning
    Set<Bytes> reservedKeys = new TreeSet<Bytes>();
    Set<Bytes> userKeys = new TreeSet<Bytes>();
    for (Map.Entry<Bytes, Bytes> entry : values.entrySet()) {
      if (entry.getKey() == null || entry.getKey().get() == null) continue;
      String key = Bytes.toString(entry.getKey().get());
      // in this section, print out reserved keywords + coprocessor info
      if (!RESERVED_KEYWORDS.contains(entry.getKey()) && !key.startsWith("coprocessor$")) {
        userKeys.add(entry.getKey());
        continue;
      }
      // only print out IS_ROOT/IS_META if true
      String value = Bytes.toString(entry.getValue().get());
      if (key.equalsIgnoreCase(IS_ROOT) || key.equalsIgnoreCase(IS_META)) {
        if (Boolean.valueOf(value) == false) continue;
      }
      // see if a reserved key is a default value. may not want to print it out
      if (printDefaults
          || !DEFAULT_VALUES.containsKey(key)
          || !DEFAULT_VALUES.get(key).equalsIgnoreCase(value)) {
        reservedKeys.add(entry.getKey());
      }
    }

    // early exit optimization
    boolean hasAttributes = !reservedKeys.isEmpty() || !userKeys.isEmpty();
    if (!hasAttributes && configuration.isEmpty()) return s;

    s.append(", {");
    // step 2: printing attributes
    if (hasAttributes) {
      s.append("TABLE_ATTRIBUTES => {");

      // print all reserved keys first
      boolean printCommaForAttr = false;
      for (Bytes k : reservedKeys) {
        String key = Bytes.toString(k.get());
        String value = Bytes.toStringBinary(values.get(k).get());
        if (printCommaForAttr) s.append(", ");
        printCommaForAttr = true;
        s.append(key);
        s.append(" => ");
        s.append('\'').append(value).append('\'');
      }

      if (!userKeys.isEmpty()) {
        // print all non-reserved, advanced config keys as a separate subset
        if (printCommaForAttr) s.append(", ");
        printCommaForAttr = true;
        s.append(HConstants.METADATA).append(" => ");
        s.append("{");
        boolean printCommaForCfg = false;
        for (Bytes k : userKeys) {
          String key = Bytes.toString(k.get());
          String value = Bytes.toStringBinary(values.get(k).get());
          if (printCommaForCfg) s.append(", ");
          printCommaForCfg = true;
          s.append('\'').append(key).append('\'');
          s.append(" => ");
          s.append('\'').append(value).append('\'');
        }
        s.append("}");
      }
    }

    // step 3: printing all configuration:
    if (!configuration.isEmpty()) {
      if (hasAttributes) {
        s.append(", ");
      }
      s.append(HConstants.CONFIGURATION).append(" => ");
      s.append('{');
      boolean printCommaForConfig = false;
      for (Map.Entry<String, String> e : configuration.entrySet()) {
        if (printCommaForConfig) s.append(", ");
        printCommaForConfig = true;
        s.append('\'').append(e.getKey()).append('\'');
        s.append(" => ");
        s.append('\'').append(e.getValue()).append('\'');
      }
      s.append("}");
    }
    s.append("}"); // end METHOD
    return s;
  }

  /**
   * Compare the contents of the descriptor with another one passed as a parameter.
   * Checks if the obj passed is an instance of HTableDescriptor, if yes then the
   * contents of the descriptors are compared.
   *
   * @return true if the contents of the the two descriptors exactly match
   *
   * @see java.lang.Object#equals(java.lang.Object)
   */
  @Override
  public boolean equals(Object obj) {
    if (this == obj) {
      return true;
    }
    if (obj == null) {
      return false;
    }
    if (!(obj instanceof HTableDescriptor)) {
      return false;
    }
    return compareTo((HTableDescriptor)obj) == 0;
  }

  /**
   * @see java.lang.Object#hashCode()
   */
  @Override
  public int hashCode() {
    int result = this.name.hashCode();
    if (this.families.size() > 0) {
      for (HColumnDescriptor e: this.families.values()) {
        result ^= e.hashCode();
      }
    }
    result ^= values.hashCode();
    result ^= configuration.hashCode();
    return result;
  }

  // Comparable

  /**
   * Compares the descriptor with another descriptor which is passed as a parameter.
   * This compares the content of the two descriptors and not the reference.
   *
   * @return 0 if the contents of the descriptors are exactly matching,
   *         1 if there is a mismatch in the contents
   */
  @Override
  public int compareTo(final HTableDescriptor other) {
    int result = this.name.compareTo(other.name);
    if (result == 0) {
      result = families.size() - other.families.size();
    }
    if (result == 0 && families.size() != other.families.size()) {
      result = Integer.valueOf(families.size()).compareTo(
          Integer.valueOf(other.families.size()));
    }
    if (result == 0) {
      for (Iterator<HColumnDescriptor> it = families.values().iterator(),
          it2 = other.families.values().iterator(); it.hasNext(); ) {
        result = it.next().compareTo(it2.next());
        if (result != 0) {
          break;
        }
      }
    }
    if (result == 0) {
      // punt on comparison for ordering, just calculate difference
      result = this.values.hashCode() - other.values.hashCode();
      if (result < 0)
        result = -1;
      else if (result > 0)
        result = 1;
    }
    if (result == 0) {
      result = this.configuration.hashCode() - other.configuration.hashCode();
      if (result < 0)
        result = -1;
      else if (result > 0)
        result = 1;
    }
    return result;
  }

  /**
   * Returns an unmodifiable collection of all the {@link HColumnDescriptor}
   * of all the column families of the table.
   *
   * @return Immutable collection of {@link HColumnDescriptor} of all the
   * column families.
   */
  public Collection<HColumnDescriptor> getFamilies() {
    return Collections.unmodifiableCollection(this.families.values());
  }

  /**
   * Returns the configured replicas per region
   */
  public int getRegionReplication() {
    byte[] val = getValue(REGION_REPLICATION_KEY);
    if (val == null || val.length == 0) {
      return DEFAULT_REGION_REPLICATION;
    }
    return Integer.parseInt(Bytes.toString(val));
  }

  /**
   * Sets the number of replicas per region.
   * @param regionReplication the replication factor per region
   */
  public HTableDescriptor setRegionReplication(int regionReplication) {
    setValue(REGION_REPLICATION_KEY,
        new Bytes(Bytes.toBytes(Integer.toString(regionReplication))));
    return this;
  }

  /**
   * @return true if the read-replicas memstore replication is enabled.
   */
  public boolean hasRegionMemstoreReplication() {
    return isSomething(REGION_MEMSTORE_REPLICATION_KEY, DEFAULT_REGION_MEMSTORE_REPLICATION);
  }

  /**
   * Enable or Disable the memstore replication from the primary region to the replicas.
   * The replication will be used only for meta operations (e.g. flush, compaction, ...)
   *
   * @param memstoreReplication true if the new data written to the primary region
   *                                 should be replicated.
   *                            false if the secondaries can tollerate to have new
   *                                  data only when the primary flushes the memstore.
   */
  public HTableDescriptor setRegionMemstoreReplication(boolean memstoreReplication) {
    setValue(REGION_MEMSTORE_REPLICATION_KEY, memstoreReplication ? TRUE : FALSE);
    // If the memstore replication is setup, we do not have to wait for observing a flush event
    // from primary before starting to serve reads, because gaps from replication is not applicable
    setConfiguration(RegionReplicaUtil.REGION_REPLICA_WAIT_FOR_PRIMARY_FLUSH_CONF_KEY,
      Boolean.toString(memstoreReplication));
    return this;
  }

  /**
   * Returns all the column family names of the current table. The map of
   * HTableDescriptor contains mapping of family name to HColumnDescriptors.
   * This returns all the keys of the family map which represents the column
   * family names of the table.
   *
   * @return Immutable sorted set of the keys of the families.
   */
  public Set<byte[]> getFamiliesKeys() {
    return Collections.unmodifiableSet(this.families.keySet());
  }

  /**
   * Returns an array all the {@link HColumnDescriptor} of the column families
   * of the table.
   *
   * @return Array of all the HColumnDescriptors of the current table
   *
   * @see #getFamilies()
   */
  public HColumnDescriptor[] getColumnFamilies() {
    Collection<HColumnDescriptor> hColumnDescriptors = getFamilies();
    return hColumnDescriptors.toArray(new HColumnDescriptor[hColumnDescriptors.size()]);
  }


  /**
   * Returns the HColumnDescriptor for a specific column family with name as
   * specified by the parameter column.
   *
   * @param column Column family name
   * @return Column descriptor for the passed family name or the family on
   * passed in column.
   */
  public HColumnDescriptor getFamily(final byte [] column) {
    return this.families.get(column);
  }


  /**
   * Removes the HColumnDescriptor with name specified by the parameter column
   * from the table descriptor
   *
   * @param column Name of the column family to be removed.
   * @return Column descriptor for the passed family name or the family on
   * passed in column.
   */
  public HColumnDescriptor removeFamily(final byte [] column) {
    return this.families.remove(column);
  }

  /**
   * Add a table coprocessor to this table. The coprocessor
   * type must be {@link org.apache.hadoop.hbase.coprocessor.RegionObserver}
   * or Endpoint.
   * It won't check if the class can be loaded or not.
   * Whether a coprocessor is loadable or not will be determined when
   * a region is opened.
   * @param className Full class name.
   * @throws IOException
   */
  public HTableDescriptor addCoprocessor(String className) throws IOException {
    addCoprocessor(className, null, Coprocessor.PRIORITY_USER, null);
    return this;
  }

  /**
   * Add a table coprocessor to this table. The coprocessor
   * type must be {@link org.apache.hadoop.hbase.coprocessor.RegionObserver}
   * or Endpoint.
   * It won't check if the class can be loaded or not.
   * Whether a coprocessor is loadable or not will be determined when
   * a region is opened.
   * @param jarFilePath Path of the jar file. If it's null, the class will be
   * loaded from default classloader.
   * @param className Full class name.
   * @param priority Priority
   * @param kvs Arbitrary key-value parameter pairs passed into the coprocessor.
   * @throws IOException
   */
  public HTableDescriptor addCoprocessor(String className, Path jarFilePath,
                             int priority, final Map<String, String> kvs)
  throws IOException {
    checkHasCoprocessor(className);

    // Validate parameter kvs and then add key/values to kvString.
    StringBuilder kvString = new StringBuilder();
    if (kvs != null) {
      for (Map.Entry<String, String> e: kvs.entrySet()) {
        if (!e.getKey().matches(HConstants.CP_HTD_ATTR_VALUE_PARAM_KEY_PATTERN)) {
          throw new IOException("Illegal parameter key = " + e.getKey());
        }
        if (!e.getValue().matches(HConstants.CP_HTD_ATTR_VALUE_PARAM_VALUE_PATTERN)) {
          throw new IOException("Illegal parameter (" + e.getKey() +
              ") value = " + e.getValue());
        }
        if (kvString.length() != 0) {
          kvString.append(',');
        }
        kvString.append(e.getKey());
        kvString.append('=');
        kvString.append(e.getValue());
      }
    }

    String value = ((jarFilePath == null)? "" : jarFilePath.toString()) +
        "|" + className + "|" + Integer.toString(priority) + "|" +
        kvString.toString();
    return addCoprocessorToMap(value);
  }

  /**
   * Add a table coprocessor to this table. The coprocessor
   * type must be {@link org.apache.hadoop.hbase.coprocessor.RegionObserver}
   * or Endpoint.
   * It won't check if the class can be loaded or not.
   * Whether a coprocessor is loadable or not will be determined when
   * a region is opened.
   * @param specStr The Coprocessor specification all in in one String formatted so matches
   * {@link HConstants#CP_HTD_ATTR_VALUE_PATTERN}
   * @throws IOException
   */
  public HTableDescriptor addCoprocessorWithSpec(final String specStr) throws IOException {
    String className = getCoprocessorClassNameFromSpecStr(specStr);
    if (className == null) {
      throw new IllegalArgumentException("Format does not match " +
        HConstants.CP_HTD_ATTR_VALUE_PATTERN + ": " + specStr);
    }
    checkHasCoprocessor(className);
    return addCoprocessorToMap(specStr);
  }

  private void checkHasCoprocessor(final String className) throws IOException {
    if (hasCoprocessor(className)) {
      throw new IOException("Coprocessor " + className + " already exists.");
    }
  }

  /**
   * Add coprocessor to values Map
   * @param specStr The Coprocessor specification all in in one String formatted so matches
   * {@link HConstants#CP_HTD_ATTR_VALUE_PATTERN}
   * @return Returns <code>this</code>
   */
  private HTableDescriptor addCoprocessorToMap(final String specStr) {
    if (specStr == null) return this;
    // generate a coprocessor key
    int maxCoprocessorNumber = 0;
    Matcher keyMatcher;
    for (Map.Entry<Bytes, Bytes> e: this.values.entrySet()) {
      keyMatcher = HConstants.CP_HTD_ATTR_KEY_PATTERN.matcher(Bytes.toString(e.getKey().get()));
      if (!keyMatcher.matches()) {
        continue;
      }
      maxCoprocessorNumber = Math.max(Integer.parseInt(keyMatcher.group(1)), maxCoprocessorNumber);
    }
    maxCoprocessorNumber++;
    String key = "coprocessor$" + Integer.toString(maxCoprocessorNumber);
    this.values.put(new Bytes(Bytes.toBytes(key)), new Bytes(Bytes.toBytes(specStr)));
    return this;
  }

  /**
   * Check if the table has an attached co-processor represented by the name className
   *
   * @param classNameToMatch - Class name of the co-processor
   * @return true of the table has a co-processor className
   */
  public boolean hasCoprocessor(String classNameToMatch) {
    Matcher keyMatcher;
    for (Map.Entry<Bytes, Bytes> e :
        this.values.entrySet()) {
      keyMatcher =
          HConstants.CP_HTD_ATTR_KEY_PATTERN.matcher(
              Bytes.toString(e.getKey().get()));
      if (!keyMatcher.matches()) {
        continue;
      }
      String className = getCoprocessorClassNameFromSpecStr(Bytes.toString(e.getValue().get()));
      if (className == null) continue;
      if (className.equals(classNameToMatch.trim())) {
        return true;
      }
    }
    return false;
  }

  /**
   * Return the list of attached co-processor represented by their name className
   *
   * @return The list of co-processors classNames
   */
  public List<String> getCoprocessors() {
    List<String> result = new ArrayList<String>();
    Matcher keyMatcher;
    for (Map.Entry<Bytes, Bytes> e : this.values.entrySet()) {
      keyMatcher = HConstants.CP_HTD_ATTR_KEY_PATTERN.matcher(Bytes.toString(e.getKey().get()));
      if (!keyMatcher.matches()) {
        continue;
      }
      String className = getCoprocessorClassNameFromSpecStr(Bytes.toString(e.getValue().get()));
      if (className == null) continue;
      result.add(className); // classname is the 2nd field
    }
    return result;
  }

  /**
   * @param spec String formatted as per {@link HConstants#CP_HTD_ATTR_VALUE_PATTERN}
   * @return Class parsed from passed in <code>spec</code> or null if no match or classpath found
   */
  private static String getCoprocessorClassNameFromSpecStr(final String spec) {
    Matcher matcher = HConstants.CP_HTD_ATTR_VALUE_PATTERN.matcher(spec);
    // Classname is the 2nd field
    return matcher != null && matcher.matches()? matcher.group(2).trim(): null;
  }

  /**
   * Remove a coprocessor from those set on the table
   * @param className Class name of the co-processor
   */
  public void removeCoprocessor(String className) {
    Bytes match = null;
    Matcher keyMatcher;
    Matcher valueMatcher;
    for (Map.Entry<Bytes, Bytes> e : this.values
        .entrySet()) {
      keyMatcher = HConstants.CP_HTD_ATTR_KEY_PATTERN.matcher(Bytes.toString(e
          .getKey().get()));
      if (!keyMatcher.matches()) {
        continue;
      }
      valueMatcher = HConstants.CP_HTD_ATTR_VALUE_PATTERN.matcher(Bytes
          .toString(e.getValue().get()));
      if (!valueMatcher.matches()) {
        continue;
      }
      // get className and compare
      String clazz = valueMatcher.group(2).trim(); // classname is the 2nd field
      // remove the CP if it is present
      if (clazz.equals(className.trim())) {
        match = e.getKey();
        break;
      }
    }
    // if we found a match, remove it
    if (match != null)
      remove(match);
  }

  /**
   * Returns the {@link Path} object representing the table directory under
   * path rootdir
   *
   * Deprecated use FSUtils.getTableDir() instead.
   *
   * @param rootdir qualified path of HBase root directory
   * @param tableName name of table
   * @return {@link Path} for table
   */
  @Deprecated
  public static Path getTableDir(Path rootdir, final byte [] tableName) {
    //This is bad I had to mirror code from FSUTils.getTableDir since
    //there is no module dependency between hbase-client and hbase-server
    TableName name = TableName.valueOf(tableName);
    return new Path(rootdir, new Path(HConstants.BASE_NAMESPACE_DIR,
              new Path(name.getNamespaceAsString(), new Path(name.getQualifierAsString()))));
  }

  /** Table descriptor for <code>hbase:meta</code> catalog table
   * Deprecated, use TableDescriptors#get(TableName.META_TABLE) or
   * Admin#getTableDescriptor(TableName.META_TABLE) instead.
   */
  @Deprecated
  public static final HTableDescriptor META_TABLEDESC = new HTableDescriptor(
      TableName.META_TABLE_NAME,
      new HColumnDescriptor[] {
          new HColumnDescriptor(HConstants.CATALOG_FAMILY)
              // Ten is arbitrary number.  Keep versions to help debugging.
              .setMaxVersions(10)
              .setInMemory(true)
              .setBlocksize(8 * 1024)
              .setScope(HConstants.REPLICATION_SCOPE_LOCAL)
              // Disable blooms for meta.  Needs work.  Seems to mess w/ getClosestOrBefore.
              .setBloomFilterType(BloomType.NONE)
              // Enable cache of data blocks in L1 if more than one caching tier deployed:
              // e.g. if using CombinedBlockCache (BucketCache).
              .setCacheDataInL1(true),
          new HColumnDescriptor(HConstants.TABLE_FAMILY)
              // Ten is arbitrary number.  Keep versions to help debugging.
              .setMaxVersions(10)
              .setInMemory(true)
              .setBlocksize(8 * 1024)
              .setScope(HConstants.REPLICATION_SCOPE_LOCAL)
                  // Disable blooms for meta.  Needs work.  Seems to mess w/ getClosestOrBefore.
              .setBloomFilterType(BloomType.NONE)
                  // Enable cache of data blocks in L1 if more than one caching tier deployed:
                  // e.g. if using CombinedBlockCache (BucketCache).
              .setCacheDataInL1(true)
      });

  static {
    try {
      META_TABLEDESC.addCoprocessor(
          "org.apache.hadoop.hbase.coprocessor.MultiRowMutationEndpoint",
          null, Coprocessor.PRIORITY_SYSTEM, null);
    } catch (IOException ex) {
      //LOG.warn("exception in loading coprocessor for the hbase:meta table");
      throw new RuntimeException(ex);
    }
  }

  public final static String NAMESPACE_FAMILY_INFO = "info";
  public final static byte[] NAMESPACE_FAMILY_INFO_BYTES = Bytes.toBytes(NAMESPACE_FAMILY_INFO);
  public final static byte[] NAMESPACE_COL_DESC_BYTES = Bytes.toBytes("d");

  /** Table descriptor for namespace table */
  public static final HTableDescriptor NAMESPACE_TABLEDESC = new HTableDescriptor(
      TableName.NAMESPACE_TABLE_NAME,
      new HColumnDescriptor[] {
          new HColumnDescriptor(NAMESPACE_FAMILY_INFO)
              // Ten is arbitrary number.  Keep versions to help debugging.
              .setMaxVersions(10)
              .setInMemory(true)
              .setBlocksize(8 * 1024)
              .setScope(HConstants.REPLICATION_SCOPE_LOCAL)
              // Enable cache of data blocks in L1 if more than one caching tier deployed:
              // e.g. if using CombinedBlockCache (BucketCache).
              .setCacheDataInL1(true)
      });

  public final static byte[] REPLICATION_COL_OWNER_BYTES = Bytes.toBytes("o");
  public final static byte[] REPLICATION_COL_QUEUE_ID_BYTES = Bytes.toBytes("q");

  // TODO: Come back and tune these values

  /** Table descriptor for <code>hbase:replication</code> catalog table
   * Deprecated, use TableDescriptors#get(TableName.REPLICATION_TABLE) or
   * Admin#getTableDescriptor(TableName.REPLICATION_TABLE) instead.
   */
  /** Table descriptor for replication table */
  public static final HTableDescriptor REPLICATION_TABLEDESC = new HTableDescriptor(
    TableName.REPLICATION_TABLE_NAME,
    new HColumnDescriptor[] {
      new HColumnDescriptor(HConstants.REPLICATION_FAMILY)
<<<<<<< HEAD
        // Ten is arbitrary number.  Keep versions to help debugging.
        .setMaxVersions(10)
        .setInMemory(true)
        .setBlocksize(8 * 1024)
        .setScope(HConstants.REPLICATION_SCOPE_LOCAL)
          // Disable blooms for meta.  Needs work.  Seems to mess w/ getClosestOrBefore.
        .setBloomFilterType(BloomType.NONE)
=======
        .setMaxVersions(1)
        .setInMemory(true)
        .setBlocksize(8 * 1024)
        .setScope(HConstants.REPLICATION_SCOPE_LOCAL)
        // TODO: Figure out which bloom filter to actually use here
        .setBloomFilterType(BloomType.ROW)
>>>>>>> c4167443
          // Enable cache of data blocks in L1 if more than one caching tier deployed:
          // e.g. if using CombinedBlockCache (BucketCache).
        .setCacheDataInL1(true),
    });


  @Deprecated
  public HTableDescriptor setOwner(User owner) {
    return setOwnerString(owner != null ? owner.getShortName() : null);
  }

  // used by admin.rb:alter(table_name,*args) to update owner.
  @Deprecated
  public HTableDescriptor setOwnerString(String ownerString) {
    if (ownerString != null) {
      setValue(OWNER_KEY, ownerString);
    } else {
      remove(OWNER_KEY);
    }
    return this;
  }

  @Deprecated
  public String getOwnerString() {
    if (getValue(OWNER_KEY) != null) {
      return Bytes.toString(getValue(OWNER_KEY));
    }
    // Note that every table should have an owner (i.e. should have OWNER_KEY set).
    // hbase:meta and -ROOT- should return system user as owner, not null (see
    // MasterFileSystem.java:bootstrap()).
    return null;
  }

  /**
   * @return This instance serialized with pb with pb magic prefix
   * @see #parseFrom(byte[])
   */
  public byte[] toByteArray() {
    return ProtobufUtil.prependPBMagic(ProtobufUtil.convertToTableSchema(this).toByteArray());
  }

  /**
   * @param bytes A pb serialized {@link HTableDescriptor} instance with pb magic prefix
   * @return An instance of {@link HTableDescriptor} made from <code>bytes</code>
   * @throws DeserializationException
   * @throws IOException
   * @see #toByteArray()
   */
  public static HTableDescriptor parseFrom(final byte [] bytes)
  throws DeserializationException, IOException {
    if (!ProtobufUtil.isPBMagicPrefix(bytes)) {
      throw new DeserializationException("Expected PB encoded HTableDescriptor");
    }
    int pblen = ProtobufUtil.lengthOfPBMagic();
    TableSchema.Builder builder = TableSchema.newBuilder();
    TableSchema ts;
    try {
      ProtobufUtil.mergeFrom(builder, bytes, pblen, bytes.length - pblen);
      ts = builder.build();
    } catch (IOException e) {
      throw new DeserializationException(e);
    }
    return ProtobufUtil.convertToHTableDesc(ts);
  }

  /**
   * Getter for accessing the configuration value by key
   */
  public String getConfigurationValue(String key) {
    return configuration.get(key);
  }

  /**
   * Getter for fetching an unmodifiable {@link #configuration} map.
   */
  public Map<String, String> getConfiguration() {
    // shallow pointer copy
    return Collections.unmodifiableMap(configuration);
  }

  /**
   * Setter for storing a configuration setting in {@link #configuration} map.
   * @param key Config key. Same as XML config key e.g. hbase.something.or.other.
   * @param value String value. If null, removes the setting.
   */
  public HTableDescriptor setConfiguration(String key, String value) {
    if (value == null) {
      removeConfiguration(key);
    } else {
      configuration.put(key, value);
    }
    return this;
  }

  /**
   * Remove a config setting represented by the key from the {@link #configuration} map
   */
  public void removeConfiguration(final String key) {
    configuration.remove(key);
  }
}<|MERGE_RESOLUTION|>--- conflicted
+++ resolved
@@ -1498,22 +1498,12 @@
     TableName.REPLICATION_TABLE_NAME,
     new HColumnDescriptor[] {
       new HColumnDescriptor(HConstants.REPLICATION_FAMILY)
-<<<<<<< HEAD
-        // Ten is arbitrary number.  Keep versions to help debugging.
-        .setMaxVersions(10)
-        .setInMemory(true)
-        .setBlocksize(8 * 1024)
-        .setScope(HConstants.REPLICATION_SCOPE_LOCAL)
-          // Disable blooms for meta.  Needs work.  Seems to mess w/ getClosestOrBefore.
-        .setBloomFilterType(BloomType.NONE)
-=======
         .setMaxVersions(1)
         .setInMemory(true)
         .setBlocksize(8 * 1024)
         .setScope(HConstants.REPLICATION_SCOPE_LOCAL)
         // TODO: Figure out which bloom filter to actually use here
         .setBloomFilterType(BloomType.ROW)
->>>>>>> c4167443
           // Enable cache of data blocks in L1 if more than one caching tier deployed:
           // e.g. if using CombinedBlockCache (BucketCache).
         .setCacheDataInL1(true),
